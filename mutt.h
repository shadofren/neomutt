--- conflicted
+++ resolved
@@ -101,14 +101,11 @@
 #define  MUTT_CLEAR   (1<<5) /* clear input if printable character is pressed */
 #define  MUTT_COMMAND (1<<6) /* do command completion */
 #define  MUTT_PATTERN (1<<7) /* pattern mode - only used for history classes */
-<<<<<<< HEAD
 #define  MUTT_LABEL   (1<<8) /* do label completion */
-=======
 #if USE_NOTMUCH
-#define  MUTT_NM_QUERY (1<<8) /* Notmuch query mode. */
-#define  MUTT_NM_TAG   (1<<9) /* Notmuch tag +/- mode. */
-#endif
->>>>>>> 8ffa4732
+#define  MUTT_NM_QUERY (1<<9) /* Notmuch query mode. */
+#define  MUTT_NM_TAG   (1<<10) /* Notmuch tag +/- mode. */
+#endif
 
 /* flags for mutt_get_token() */
 #define MUTT_TOKEN_EQUAL      1       /* treat '=' as a special */
@@ -599,15 +596,13 @@
   OPTDONTHANDLEPGPKEYS,	/* (pseudo) used to extract PGP keys */
   OPTIGNOREMACROEVENTS, /* (pseudo) don't process macro/push/exec events while set */
 
-<<<<<<< HEAD
 #ifdef USE_NNTP
   OPTNEWS,		/* (pseudo) used to change reader mode */
   OPTNEWSSEND,		/* (pseudo) used to change behavior when posting */
-=======
+#endif
 #ifdef USE_NOTMUCH
   OPTVIRTSPOOLFILE,
   OPTNOTMUCHRECORD,
->>>>>>> 8ffa4732
 #endif
 
   OPTMAX
@@ -885,11 +880,7 @@
   int refno;			/* message number on server */
 #endif
 
-<<<<<<< HEAD
-#if defined USE_POP || defined USE_IMAP || defined USE_NNTP
-=======
-#if defined USE_POP || defined USE_IMAP || defined USE_NOTMUCH
->>>>>>> 8ffa4732
+#if defined USE_POP || defined USE_IMAP || defined USE_NNTP || defined USE_NOTMUCH
   void *data;            	/* driver-specific data */
   void (*free_cb)(struct header *); /* driver-specific data free function */
 #endif

--- conflicted
+++ resolved
@@ -427,7 +427,6 @@
       fprintf (out, "Lines: %d\n", h->lines);
   }
 
-<<<<<<< HEAD
 #ifdef USE_NOTMUCH
   if ((flags & CH_VIRTUAL) && nm_header_get_tags(h))
   {
@@ -436,7 +435,7 @@
     fputc ('\n', out);
   }
 #endif
-=======
+
   if (flags & CH_UPDATE_LABEL && h->label_changed)
   {
     h->label_changed = 0;
@@ -491,7 +490,6 @@
         return -1;
     }
   }
->>>>>>> 3ad3e06d
 
   if ((flags & CH_NONEWLINE) == 0)
   {

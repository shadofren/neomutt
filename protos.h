/*
 * Copyright (C) 1996-2000,2007,2010,2013 Michael R. Elkins <me@mutt.org>
 * Copyright (C) 2013 Karel Zak <kzak@redhat.com>
 * 
 *     This program is free software; you can redistribute it and/or modify
 *     it under the terms of the GNU General Public License as published by
 *     the Free Software Foundation; either version 2 of the License, or
 *     (at your option) any later version.
 * 
 *     This program is distributed in the hope that it will be useful,
 *     but WITHOUT ANY WARRANTY; without even the implied warranty of
 *     MERCHANTABILITY or FITNESS FOR A PARTICULAR PURPOSE.  See the
 *     GNU General Public License for more details.
 * 
 *     You should have received a copy of the GNU General Public License
 *     along with this program; if not, write to the Free Software
 *     Foundation, Inc., 51 Franklin Street, Fifth Floor, Boston, MA  02110-1301, USA.
 */ 


#ifdef HAVE_INTTYPES_H
# include <inttypes.h>
#endif

#include "mbyte.h"

#define MoreArgs(p) (*p->dptr && *p->dptr != ';' && *p->dptr != '#')

#define mutt_make_string(A,B,C,D,E) _mutt_make_string(A,B,C,D,E,0)
void _mutt_make_string (char *, size_t, const char *, CONTEXT *,
	HEADER *, format_flag);

struct hdr_format_info
{
  CONTEXT *ctx;
  HEADER *hdr;
  const char *pager_progress;
};

void mutt_make_string_info (char *, size_t, const char *, struct hdr_format_info *, format_flag);

int mutt_extract_token (BUFFER *, BUFFER *, int);
BUFFER *mutt_buffer_new (void);
BUFFER * mutt_buffer_init (BUFFER *);
BUFFER * mutt_buffer_from (char *);
void mutt_buffer_free(BUFFER **);
int mutt_buffer_printf (BUFFER*, const char*, ...);
void mutt_buffer_add (BUFFER*, const char*, size_t);
void mutt_buffer_addstr (BUFFER*, const char*);
void mutt_buffer_addch (BUFFER*, char);
void mutt_free_opts (void);

#define mutt_system(x) _mutt_system(x,0)
int _mutt_system (const char *, int);

#define mutt_next_thread(x) _mutt_aside_thread(x,1,0)
#define mutt_previous_thread(x) _mutt_aside_thread(x,0,0)
#define mutt_next_subthread(x) _mutt_aside_thread(x,1,1)
#define mutt_previous_subthread(x) _mutt_aside_thread(x,0,1)
int _mutt_aside_thread (HEADER *, short, short);

#define mutt_collapse_thread(x,y) _mutt_traverse_thread (x,y,M_THREAD_COLLAPSE)
#define mutt_uncollapse_thread(x,y) _mutt_traverse_thread (x,y,M_THREAD_UNCOLLAPSE)
#define mutt_get_hidden(x,y)_mutt_traverse_thread (x,y,M_THREAD_GET_HIDDEN) 
#define mutt_thread_contains_unread(x,y) _mutt_traverse_thread (x,y,M_THREAD_UNREAD)
#define mutt_thread_next_unread(x,y) _mutt_traverse_thread(x,y,M_THREAD_NEXT_UNREAD)
int _mutt_traverse_thread (CONTEXT *ctx, HEADER *hdr, int flag);


#define mutt_new_parameter() safe_calloc (1, sizeof (PARAMETER))
#define mutt_new_header() safe_calloc (1, sizeof (HEADER))
#define mutt_new_envelope() safe_calloc (1, sizeof (ENVELOPE))
#define mutt_new_enter_state() safe_calloc (1, sizeof (ENTER_STATE))

typedef const char * format_t (char *, size_t, size_t, int, char, const char *, const char *, const char *, const char *, unsigned long, format_flag);

void mutt_FormatString (char *, size_t, size_t, int, const char *, format_t *, unsigned long, format_flag);
void mutt_parse_content_type (char *, BODY *);
void mutt_generate_boundary (PARAMETER **);
void mutt_delete_parameter (const char *attribute, PARAMETER **p);
void mutt_set_parameter (const char *, const char *, PARAMETER **);

#ifdef USE_NOTMUCH
int mutt_parse_virtual_mailboxes (BUFFER *path, BUFFER *s, unsigned long data, BUFFER *err);
#endif

FILE *mutt_open_read (const char *, pid_t *);

void set_quadoption (int, int);
int query_quadoption (int, const char *);
int quadoption (int);

char* mutt_extract_message_id (const char *, const char **);

ADDRESS *mutt_default_from (void);
ADDRESS *mutt_get_address (ENVELOPE *, char **);
ADDRESS *mutt_lookup_alias (const char *s);
ADDRESS *mutt_remove_duplicates (ADDRESS *);
ADDRESS *mutt_remove_xrefs (ADDRESS *, ADDRESS *);
ADDRESS *mutt_expand_aliases (ADDRESS *);
ADDRESS *mutt_parse_adrlist (ADDRESS *, const char *);

BODY *mutt_make_file_attach (const char *);
BODY *mutt_make_message_attach (CONTEXT *, HEADER *, int);
BODY *mutt_remove_multipart (BODY *);
BODY *mutt_make_multipart (BODY *);
BODY *mutt_new_body (void);
BODY *mutt_parse_multipart (FILE *, const char *, LOFF_T, int);
BODY *mutt_parse_messageRFC822 (FILE *, BODY *);
BODY *mutt_read_mime_header (FILE *, int);

CONTENT *mutt_get_content_info (const char *fname, BODY *b);

HASH *mutt_make_id_hash (CONTEXT *);
HASH *mutt_make_subj_hash (CONTEXT *);

LIST *mutt_make_references(ENVELOPE *e);
LIST *mutt_parse_references (char *, int);

char *mutt_read_rfc822_line (FILE *, char *, size_t *);
ENVELOPE *mutt_read_rfc822_header (FILE *, HEADER *, short, short);
HEADER *mutt_dup_header (HEADER *);

void mutt_set_mtime (const char *from, const char *to);
time_t mutt_decrease_mtime (const char *, struct stat *);
time_t mutt_local_tz (time_t);
time_t mutt_mktime (struct tm *, int);
time_t mutt_parse_date (const char *, HEADER *);
int is_from (const char *, char *, size_t, time_t *);

const char *mutt_attach_fmt (
	char *dest,
	size_t destlen,
	size_t col,
        int cols,
	char op,
	const char *src,
	const char *prefix,
	const char *ifstring,
	const char *elsestring,
	unsigned long data,
	format_flag flags);


char *mutt_charset_hook (const char *);
char *mutt_iconv_hook (const char *);
char *mutt_expand_path (char *, size_t);
char *_mutt_expand_path (char *, size_t, int);
char *mutt_find_hook (int, const char *);
char *mutt_gecos_name (char *, size_t, struct passwd *);
char *mutt_gen_msgid (void);
char *mutt_get_body_charset (char *, size_t, BODY *);
const char *mutt_get_name (ADDRESS *);
char *mutt_get_parameter (const char *, PARAMETER *);
LIST *mutt_crypt_hook (ADDRESS *);
char *mutt_make_date (char *, size_t);

const char *mutt_make_version (void);

const char *mutt_fqdn(short);

group_t *mutt_pattern_group (const char *);

REGEXP *mutt_compile_regexp (const char *, int);

void mutt_account_hook (const char* url);
void mutt_add_to_reference_headers (ENVELOPE *env, ENVELOPE *curenv, LIST ***pp, LIST ***qq);
void mutt_adv_mktemp (char *, size_t);
void mutt_alias_menu (char *, size_t, ALIAS *);
void mutt_allow_interrupt (int);
void mutt_attach_init (BODY *);
void mutt_block_signals (void);
void mutt_block_signals_system (void);
int mutt_body_handler (BODY *, STATE *);
int  mutt_bounce_message (FILE *fp, HEADER *, ADDRESS *);
void mutt_break_thread (HEADER *);
void mutt_buffy (char *, size_t);
int  mutt_buffy_list (void);
void mutt_canonical_charset (char *, size_t, const char *);
int mutt_count_body_parts (CONTEXT *, HEADER *);
void mutt_check_rescore (CONTEXT *);
void mutt_clear_error (void);
void mutt_create_alias (ENVELOPE *, ADDRESS *);
void mutt_decode_attachment (BODY *, STATE *);
void mutt_decode_base64 (STATE *s, long len, int istext, iconv_t cd);
void mutt_default_save (char *, size_t, HEADER *);
void mutt_display_address (ENVELOPE *);
void mutt_display_sanitize (char *);
void mutt_draw_statusline (int cols, const char *buf, int buflen);
void mutt_edit_content_type (HEADER *, BODY *, FILE *);
void mutt_edit_file (const char *, const char *);
void mutt_edit_headers (const char *, const char *, HEADER *, char *, size_t);
int mutt_filter_unprintable (char **);
void mutt_label_ref_dec(ENVELOPE *);
void mutt_label_ref_inc(ENVELOPE *);
int mutt_label_message (HEADER *);
void mutt_scan_labels (CONTEXT *);
int mutt_label_complete (char *, size_t, int, int);
char *mutt_labels(char *, int, ENVELOPE *, char *);
void mutt_curses_error (const char *, ...);
void mutt_curses_message (const char *, ...);
void mutt_encode_descriptions (BODY *, short);
void mutt_encode_path (char *, size_t, const char *);
void mutt_enter_command (void);
void mutt_expand_aliases_env (ENVELOPE *);
void mutt_expand_file_fmt (char *, size_t, const char *, const char *);
void mutt_expand_fmt (char *, size_t, const char *, const char *);
void mutt_expand_link (char *, const char *, const char *);
void mutt_fix_reply_recipients (ENVELOPE *env);
void mutt_folder_hook (char *);
void mutt_format_string (char *, size_t, int, int, int, char, const char *, size_t, int);
void mutt_format_s (char *, size_t, const char *, const char *);
void mutt_format_s_tree (char *, size_t, const char *, const char *);
void mutt_forward_intro (FILE *fp, HEADER *cur);
void mutt_forward_trailer (FILE *fp);
void mutt_free_alias (ALIAS **);
void mutt_free_body (BODY **);
void mutt_free_color (int fg, int bg);
void mutt_free_enter_state (ENTER_STATE **);
void mutt_free_envelope (ENVELOPE **);
void mutt_free_header (HEADER **);
void mutt_free_parameter (PARAMETER **);
void mutt_free_regexp (REGEXP **);
void mutt_generate_header (char *, size_t, HEADER *, int);
void mutt_help (int);
void mutt_draw_tree (CONTEXT *);
void mutt_check_lookup_list (BODY *, char *, int);
void mutt_make_attribution (CONTEXT *ctx, HEADER *cur, FILE *out);
void mutt_make_forward_subject (ENVELOPE *env, CONTEXT *ctx, HEADER *cur);
void mutt_make_help (char *, size_t, const char *, int, int);
void mutt_make_misc_reply_headers (ENVELOPE *env, CONTEXT *ctx, HEADER *cur, ENVELOPE *curenv);
void mutt_make_post_indent (CONTEXT *ctx, HEADER *cur, FILE *out);
void mutt_merge_envelopes(ENVELOPE* base, ENVELOPE** extra);
void mutt_message_to_7bit (BODY *, FILE *);
#define mutt_mktemp(a,b) mutt_mktemp_pfx_sfx (a, b, "mutt", NULL)
#define mutt_mktemp_pfx_sfx(a,b,c,d)  _mutt_mktemp (a, b, c, d, __FILE__, __LINE__)
void _mutt_mktemp (char *, size_t, const char *, const char *, const char *, int);
void mutt_normalize_time (struct tm *);
void mutt_paddstr (int, const char *);
void mutt_parse_mime_message (CONTEXT *ctx, HEADER *);
void mutt_parse_part (FILE *, BODY *);
void mutt_perror (const char *);
void mutt_prepare_envelope (ENVELOPE *, int);
void mutt_unprepare_envelope (ENVELOPE *);
void mutt_pretty_mailbox (char *, size_t);
void mutt_pretty_size (char *, size_t, LOFF_T);
void mutt_pipe_message (HEADER *);
void mutt_print_message (HEADER *);
void mutt_print_patchlist (void);
void mutt_query_exit (void);
void mutt_query_menu (char *, size_t);
void mutt_safe_path (char *s, size_t l, ADDRESS *a);
void mutt_save_path (char *s, size_t l, ADDRESS *a);
void mutt_score_message (CONTEXT *, HEADER *, int);
void mutt_select_fcc (char *, size_t, HEADER *);
#define mutt_select_file(A,B,C) _mutt_select_file(A,B,C,NULL,NULL)
void _mutt_select_file (char *, size_t, int, char ***, int *);
void mutt_message_hook (CONTEXT *, HEADER *, int);
void _mutt_set_flag (CONTEXT *, HEADER *, int, int, int);
#define mutt_set_flag(a,b,c,d) _mutt_set_flag(a,b,c,d,1)
void mutt_set_followup_to (ENVELOPE *);
void mutt_shell_escape (void);
void mutt_show_error (void);
void mutt_signal_init (void);
void mutt_stamp_attachment (BODY *a);
void mutt_tabs_to_spaces (char *);
void mutt_tag_set_flag (int, int);
short mutt_ts_capability (void);
void mutt_unblock_signals (void);
void mutt_unblock_signals_system (int);
void mutt_update_encoding (BODY *a);
void mutt_version (void);
void mutt_view_attachments (HEADER *);
void mutt_write_address_list (ADDRESS *adr, FILE *fp, int linelen, int display);
void mutt_set_virtual (CONTEXT *);

int mutt_add_to_rx_list (RX_LIST **list, const char *s, int flags, BUFFER *err);
int mutt_addr_is_user (ADDRESS *);
int mutt_addwch (wchar_t);
int mutt_alias_complete (char *, size_t);
void mutt_alias_add_reverse (ALIAS *t);
void mutt_alias_delete_reverse (ALIAS *t);
int mutt_alloc_color (int fg, int bg);
int mutt_any_key_to_continue (const char *);
int mutt_buffy_check (int);
int mutt_buffy_notify (void);
int mutt_builtin_editor (const char *, HEADER *, HEADER *);
int mutt_can_decode (BODY *);
int mutt_change_flag (HEADER *, int);
int mutt_check_alias_name (const char *, char *, size_t);
int mutt_check_encoding (const char *);
int mutt_check_key (const char *);
int mutt_check_menu (const char *);
int mutt_check_mime_type (const char *);
int mutt_check_month (const char *);
int mutt_check_overwrite (const char *, const char *, char *, size_t, int *, char **);
int mutt_check_traditional_pgp (HEADER *, int *);
int mutt_command_complete (char *, size_t, int, int);
int mutt_var_value_complete (char *, size_t, int);
#if USE_NOTMUCH
int mutt_nm_query_complete (char *buffer, size_t len, int pos, int numtabs);
int mutt_nm_tag_complete (char *buffer, size_t len, int pos, int numtabs);
#endif
int mutt_complete (char *, size_t);
int mutt_compose_attachment (BODY *a);
int mutt_copy_body (FILE *, BODY **, BODY *);
int mutt_decode_save_attachment (FILE *, BODY *, char *, int, int);
int mutt_display_message (HEADER *h);
int mutt_dump_variables (void);
int mutt_edit_attachment(BODY *);
int mutt_edit_message (CONTEXT *, HEADER *);
int mutt_fetch_recips (ENVELOPE *out, ENVELOPE *in, int flags);
int mutt_chscmp (const char *s, const char *chs);
#define mutt_is_utf8(a) mutt_chscmp (a, "utf-8")
#define mutt_is_us_ascii(a) mutt_chscmp (a, "us-ascii")
int mutt_parent_message (CONTEXT *, HEADER *);
int mutt_prepare_template(FILE*, CONTEXT *, HEADER *, HEADER *, short);
int mutt_resend_message (FILE *, CONTEXT *, HEADER *);
#define mutt_enter_fname(A,B,C,D,E) _mutt_enter_fname(A,B,C,D,E,0,NULL,NULL,0)
#define mutt_enter_vfolder(A,B,C,D,E) _mutt_enter_fname(A,B,C,D,E,0,NULL,NULL,M_SEL_VFOLDER)

int _mutt_enter_fname (const char *, char *, size_t, int *, int, int, char ***, int *, int);
int  mutt_enter_string (char *buf, size_t buflen, int y, int x, int flags);
int _mutt_enter_string (char *, size_t, int, int, int, int, char ***, int *, ENTER_STATE *);
#define mutt_get_field(A,B,C,D) _mutt_get_field(A,B,C,D,0,NULL,NULL)
int _mutt_get_field (const char *, char *, size_t, int, int, char ***, int *);
int mutt_get_hook_type (const char *);
int mutt_get_field_unbuffered (char *, char *, size_t, int);
#define mutt_get_password(A,B,C) mutt_get_field_unbuffered(A,B,C,M_PASS)
int mutt_get_postponed (CONTEXT *, HEADER *, HEADER **, char *, size_t);
int mutt_get_tmp_attachment (BODY *);
int mutt_index_menu (void);
int mutt_invoke_sendmail (ADDRESS *, ADDRESS *, ADDRESS *, ADDRESS *, const char *, int);
int mutt_is_mail_list (ADDRESS *);
int mutt_is_message_type(int, const char *);
int mutt_is_list_cc (int, ADDRESS *, ADDRESS *);
int mutt_is_list_recipient (int, ADDRESS *, ADDRESS *);
int mutt_is_subscribed_list (ADDRESS *);
int mutt_is_text_part (BODY *);
int mutt_is_valid_mailbox (const char *);
int mutt_link_threads (HEADER *, HEADER *, CONTEXT *);
int mutt_lookup_mime_type (BODY *, const char *);
int mutt_match_rx_list (const char *, RX_LIST *);
int mutt_match_spam_list (const char *, SPAM_LIST *, char *, int);
int mutt_messages_in_thread (CONTEXT *, HEADER *, int);
int mutt_multi_choice (char *prompt, char *letters);
int mutt_needs_mailcap (BODY *);
int mutt_num_postponed (int);
int mutt_parse_bind (BUFFER *, BUFFER *, unsigned long, BUFFER *);
int mutt_parse_exec (BUFFER *, BUFFER *, unsigned long, BUFFER *);
int mutt_parse_color (BUFFER *, BUFFER *, unsigned long, BUFFER *);
int mutt_parse_uncolor (BUFFER *, BUFFER *, unsigned long, BUFFER *);
int mutt_parse_hook (BUFFER *, BUFFER *, unsigned long, BUFFER *);
int mutt_parse_macro (BUFFER *, BUFFER *, unsigned long, BUFFER *);
int mutt_parse_mailboxes (BUFFER *, BUFFER *, unsigned long, BUFFER *);
int mutt_parse_mono (BUFFER *, BUFFER *, unsigned long, BUFFER *);
int mutt_parse_unmono (BUFFER *, BUFFER *, unsigned long, BUFFER *);
int mutt_parse_push (BUFFER *, BUFFER *, unsigned long, BUFFER *);
int mutt_parse_rc_line (/* const */ char *, BUFFER *, BUFFER *);
int mutt_parse_rfc822_line (ENVELOPE *e, HEADER *hdr, char *line, char *p,
  short user_hdrs, short weed, short do_2047, LIST **lastp);
int mutt_parse_score (BUFFER *, BUFFER *, unsigned long, BUFFER *);
int mutt_parse_unscore (BUFFER *, BUFFER *, unsigned long, BUFFER *);
int mutt_parse_unhook (BUFFER *, BUFFER *, unsigned long, BUFFER *);
int mutt_pattern_func (int, char *);
int mutt_pipe_attachment (FILE *, BODY *, const char *, char *); 
int mutt_print_attachment (FILE *, BODY *);
int mutt_query_complete (char *, size_t);
int mutt_query_variables (LIST *queries);
int mutt_save_attachment (FILE *, BODY *, char *, int, HEADER *);
int _mutt_save_message (HEADER *, CONTEXT *, int, int, int);
int mutt_save_message (HEADER *, int, int, int, int *);
int mutt_search_command (int, int);
#ifdef USE_SMTP
int mutt_smtp_send (const ADDRESS *, const ADDRESS *, const ADDRESS *,
                    const ADDRESS *, const char *, int);
#endif
size_t mutt_wstr_trunc (const char *, size_t, size_t, size_t *);
int mutt_charlen (const char *s, int *);
int mutt_strwidth (const char *);
int mutt_compose_menu (HEADER *, char *, size_t, HEADER *, int);
int mutt_thread_set_flag (HEADER *, int, int, int);
int mutt_user_is_recipient (HEADER *);
void mutt_update_num_postponed (void);
int mutt_wait_filter (pid_t);
int mutt_which_case (const char *);
<<<<<<< HEAD
int mutt_write_fcc (const char *path, HEADER *hdr, const char *msgid, int, char *, char **);
=======
int mutt_write_fcc (const char *path, HEADER *hdr, const char *msgid, int, char *);
int mutt_write_multiple_fcc (const char *path, HEADER *hdr, const char *msgid, int, char *);
>>>>>>> b9353ecd
int mutt_write_mime_body (BODY *, FILE *);
int mutt_write_mime_header (BODY *, FILE *);
int mutt_write_one_header (FILE *fp, const char *tag, const char *value, const char *pfx, int wraplen, int flags);
int mutt_write_rfc822_header (FILE *, ENVELOPE *, BODY *, int, int);
void mutt_write_references (LIST *, FILE *, int);
int mutt_yesorno (const char *, int);
void mutt_set_header_color(CONTEXT *, HEADER *);
void mutt_sleep (short);
int mutt_save_confirm (const char  *, struct stat *);
void mutt_randbuf(void *out, size_t len);
#define MUTT_RANDTAG_LEN (16)
void mutt_rand_base32(void *out, size_t len);
uint32_t mutt_rand32(void);
uint64_t mutt_rand64(void);

int mh_valid_message (const char *);

pid_t mutt_create_filter (const char *, FILE **, FILE **, FILE **);
pid_t mutt_create_filter_fd (const char *, FILE **, FILE **, FILE **, int, int, int);

ADDRESS *alias_reverse_lookup (ADDRESS *);

/* base64.c */
void mutt_to_base64 (unsigned char*, const unsigned char*, size_t, size_t);
int mutt_from_base64 (char*, const char*);

/* utf8.c */
int mutt_wctoutf8 (char *s, unsigned int c, size_t buflen);

#ifdef LOCALES_HACK
#define IsPrint(c) (isprint((unsigned char)(c)) || \
	((unsigned char)(c) >= 0xa0))
#define IsWPrint(wc) (iswprint(wc) || wc >= 0xa0)
#else
#define IsPrint(c) (isprint((unsigned char)(c)) || \
	(option (OPTLOCALES) ? 0 : \
	((unsigned char)(c) >= 0xa0)))
#define IsWPrint(wc) (iswprint(wc) || \
	(option (OPTLOCALES) ? 0 : (wc >= 0xa0)))
#endif

#define new_pattern() safe_calloc(1, sizeof (pattern_t))

int mutt_pattern_exec (struct pattern_t *pat, pattern_exec_flag flags, CONTEXT *ctx, HEADER *h);
pattern_t *mutt_pattern_comp (/* const */ char *s, int flags, BUFFER *err);
void mutt_check_simple (char *s, size_t len, const char *simple);
void mutt_pattern_free (pattern_t **pat);

/* ----------------------------------------------------------------------------
 * Prototypes for broken systems
 */

#ifdef HAVE_LONG_LONG_INT
#ifdef LONGLONG
#error LONGLONG is already defined
#endif
#define LONGLONG long long
#else
#define LONGLONG long
#endif

/* HP-UX, ConvexOS and UNIXware don't have this macro */
#ifndef S_ISLNK
#define S_ISLNK(x) (((x) & S_IFMT) == S_IFLNK ? 1 : 0)
#endif

int getdnsdomainname (char *, size_t);

/* According to SCO support, this is how to detect SCO */
#if defined (_M_UNIX) || defined (M_OS)
#define SCO
#endif

/* SCO Unix uses chsize() instead of ftruncate() */
#ifndef HAVE_FTRUNCATE
#define ftruncate chsize
#endif

#ifndef HAVE_SNPRINTF
extern int snprintf (char *, size_t, const char *, ...);
#endif

#ifndef HAVE_VSNPRINTF
extern int vsnprintf (char *, size_t, const char *, va_list);
#endif

#ifndef HAVE_STRERROR
#ifndef STDC_HEADERS
extern int sys_nerr;
extern char *sys_errlist[];
#endif

#define strerror(x) ((x) > 0 && (x) < sys_nerr) ? sys_errlist[(x)] : 0
#endif /* !HAVE_STRERROR */

#ifndef HAVE_MEMMOVE
#define memmove(d,s,n) bcopy((s),(d),(n))
#endif

/* AIX doesn't define these in any headers (sigh) */
int strcasecmp (const char *, const char *);
int strncasecmp (const char *, const char *, size_t);

#ifdef _AIX
int setegid (gid_t);
#endif /* _AIX */

#ifndef STDC_HEADERS
extern FILE *fdopen ();
extern int system ();
extern int puts ();
extern int fputs ();
extern int fputc ();
extern int fseek ();
extern char *strchr ();
extern int getopt ();
extern int fputs ();
extern int fputc ();
extern int fclose ();
extern int fprintf();
extern int printf ();
extern int fgetc ();
extern int tolower ();
extern int toupper ();
extern int sscanf ();
extern size_t fread ();
extern size_t fwrite ();
extern int system ();
extern int rename ();
extern time_t time ();
extern struct tm *localtime ();
extern char *asctime ();
extern char *strpbrk ();
extern int fflush ();
extern long lrand48 ();
extern void srand48 ();
extern time_t mktime ();
extern int vsprintf ();
extern int ungetc ();
extern int ftruncate ();
extern void *memset ();
extern int pclose ();
extern int socket ();
extern int connect ();
extern size_t strftime ();
extern int lstat ();
extern void rewind ();
extern int readlink ();

/* IRIX barfs on empty var decls because the system include file uses elipsis
   in the declaration.  So declare all the args to avoid compiler errors.  This
   should be harmless on other systems.  */
int ioctl (int, int, ...);

#endif

/* unsorted */
void ci_bounce_message (HEADER *, int *);
int ci_send_message (int, HEADER *, char *, CONTEXT *, HEADER *);

/* prototypes for compatibility functions */

#ifndef HAVE_SETENV
int setenv (const char *, const char *, int);
#endif

#ifndef HAVE_STRCASECMP
int strcasecmp (char *, char *);
int strncasecmp (char *, char *, size_t);
#endif

#ifndef HAVE_STRDUP
char *strdup (const char *);
#endif

#ifndef HAVE_STRSEP
char *strsep (char **, const char *);
#endif

#ifndef HAVE_STRTOK_R
char *strtok_r (char *, const char *, char **);
#endif

#ifndef HAVE_WCSCASECMP
int wcscasecmp (const wchar_t *a, const wchar_t *b);
#endif

#ifndef HAVE_STRCASESTR
char *strcasestr (const char *, const char *);
#endif

#ifndef HAVE_MKDTEMP
char *mkdtemp (char *tmpl);
#endif

#ifndef HAVE_STRNLEN
size_t strnlen(const char *s, size_t maxlen);
#endif

#ifndef strndup
char *strndup(const char *s, size_t n);
#endif<|MERGE_RESOLUTION|>--- conflicted
+++ resolved
@@ -384,12 +384,8 @@
 void mutt_update_num_postponed (void);
 int mutt_wait_filter (pid_t);
 int mutt_which_case (const char *);
-<<<<<<< HEAD
 int mutt_write_fcc (const char *path, HEADER *hdr, const char *msgid, int, char *, char **);
-=======
-int mutt_write_fcc (const char *path, HEADER *hdr, const char *msgid, int, char *);
-int mutt_write_multiple_fcc (const char *path, HEADER *hdr, const char *msgid, int, char *);
->>>>>>> b9353ecd
+int mutt_write_multiple_fcc (const char *path, HEADER *hdr, const char *msgid, int, char *, char **);
 int mutt_write_mime_body (BODY *, FILE *);
 int mutt_write_mime_header (BODY *, FILE *);
 int mutt_write_one_header (FILE *fp, const char *tag, const char *value, const char *pfx, int wraplen, int flags);
